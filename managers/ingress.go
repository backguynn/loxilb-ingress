/*
 * Copyright (c) 2024 NetLOX Inc
 *
 * Licensed under the Apache License, Version 2.0 (the "License");
 * you may not use this file except in compliance with the License.
 * You may obtain a copy of the License at:
 *
 *     http://www.apache.org/licenses/LICENSE-2.0
 *
 * Unless required by applicable law or agreed to in writing, software
 * distributed under the License is distributed on an "AS IS" BASIS,
 * WITHOUT WARRANTIES OR CONDITIONS OF ANY KIND, either express or implied.
 * See the License for the specific language governing permissions and
 * limitations under the License.
 */

package managers

import (
	"context"
	"fmt"

	corev1 "k8s.io/api/core/v1"
	netv1 "k8s.io/api/networking/v1"
	"k8s.io/apimachinery/pkg/api/errors"
	"k8s.io/apimachinery/pkg/runtime"
	"k8s.io/apimachinery/pkg/types"
	ctrl "sigs.k8s.io/controller-runtime"
	"sigs.k8s.io/controller-runtime/pkg/client"
	"sigs.k8s.io/controller-runtime/pkg/event"
	"sigs.k8s.io/controller-runtime/pkg/log"
	"sigs.k8s.io/controller-runtime/pkg/predicate"

	loxiapi "github.com/loxilb-io/kube-loxilb/pkg/api"
)

const (
	loxilbIngressClassName = "loxilb"
)

type LoxilbIngressReconciler struct {
	client.Client
	Scheme     *runtime.Scheme
	LoxiClient *loxiapi.LoxiClient
}

func (r *LoxilbIngressReconciler) Reconcile(ctx context.Context, req ctrl.Request) (ctrl.Result, error) {
	logger := log.FromContext(ctx)

	ingress := &netv1.Ingress{}
	err := r.Client.Get(ctx, req.NamespacedName, ingress)
	if err != nil {
		// Ingress is deleted.
		if errors.IsNotFound(err) {
			logger.Info("This resource is deleted", "Ingress", req.NamespacedName)
			ruleName := fmt.Sprintf("%s_%s", req.Namespace, req.Name)
			if err := r.LoxiClient.LoadBalancer().DeleteByName(ctx, ruleName); err != nil {
				logger.Error(err, "failed to delete loxilb-ingress rule "+ruleName)
			}
			return ctrl.Result{}, nil
		}

		logger.Error(err, "Failed to get ingress", "ingress", ingress)
		return ctrl.Result{}, err
	}

	// when ingress is added, install rule to loxilb-ingress
	models, err := r.createLoxiModelList(ctx, ingress)
	if err != nil {
<<<<<<< HEAD
		logger.Error(err, "Failed to set ingress. failed to create loxilb loadbalancer model", "[]loxiapi.LoadBalancerModel", models)
=======
		logger.Info("failed to create loxilb loadbalancer model", "error", err)
>>>>>>> cd97726b
		return ctrl.Result{}, err
	}

	logger.Info("createLoxiModelList return models:", "[]loxiapi.LoadBalancerModel", models)

	for _, model := range models {
		err = r.LoxiClient.LoadBalancer().Create(ctx, &model)
		if err != nil {
			if err.Error() != "lbrule-exists error" {
				logger.Error(err, "failed to install loadbalancer rule to loxilb", "loxiapi.LoadBalancerModel", model)
				return ctrl.Result{}, err
			}
		}
	}

	if err := r.updateIngressStatus(ctx, ingress); err != nil {
		logger.Info("failed to update ingress status.", "error", err)
	}

	logger.Info("This resource is created", "ingress", ingress)
	return ctrl.Result{}, nil
}

func (r *LoxilbIngressReconciler) createLoxiLoadBalancerService(ns, name, externalIP string, security int32, host string) loxiapi.LoadBalancerService {
	service := loxiapi.LoadBalancerService{
		ExternalIP: externalIP,
		Protocol:   "tcp",
		Mode:       4, // fullproxy mode
		Name:       fmt.Sprintf("%s_%s", ns, name),
		Host:       host,
		Security:   security,
	}

	// when ingress is set TLS, using https port (443)
	if security == 0 {
		service.Port = 80
	} else {
		service.Port = 443
	}

	return service
}

func (r *LoxilbIngressReconciler) createLoxiLoadBalancerEndpoints(ctx context.Context, ns, name string, port int32) ([]loxiapi.LoadBalancerEndpoint, error) {
	loxilbEpList := make([]loxiapi.LoadBalancerEndpoint, 0)
	key := types.NamespacedName{
		Namespace: ns,
		Name:      name,
	}

	ep := &corev1.Endpoints{}
	if err := r.Client.Get(ctx, key, ep); err != nil {
		return loxilbEpList, err
	}

	for _, subset := range ep.Subsets {
		for _, addr := range subset.Addresses {
			loxilbEp := loxiapi.LoadBalancerEndpoint{
				EndpointIP: addr.IP,
				TargetPort: uint16(port),
				Weight:     uint8(1),
			}
			loxilbEpList = append(loxilbEpList, loxilbEp)
		}
	}

	if len(loxilbEpList) <= 0 {
		return loxilbEpList, fmt.Errorf("no endpoints have been added to the %s/%s service yet. please wait", ns, name)
	}

	return loxilbEpList, nil
}

func (r *LoxilbIngressReconciler) checkTlsHost(host string, TLS []netv1.IngressTLS) bool {
	for _, tls := range TLS {
		for _, tlsHost := range tls.Hosts {
			if host == tlsHost {
				return true
			}
		}
	}
	return false
}

func (r *LoxilbIngressReconciler) getBackendServiceNamespace(ingress *netv1.Ingress, backendName string) string {
	if _, isok := ingress.Annotations["external-backend-service"]; isok {
		if backendNamespace, isNs := ingress.Annotations["service-"+backendName+"-namespace"]; isNs {
			return backendNamespace
		}
	}
	return ingress.Namespace
}

func (r *LoxilbIngressReconciler) createLoxiModelList(ctx context.Context, ingress *netv1.Ingress) ([]loxiapi.LoadBalancerModel, error) {
	models := make([]loxiapi.LoadBalancerModel, 0)
	for _, rule := range ingress.Spec.Rules {
		for _, path := range rule.HTTP.Paths {
			if path.Backend.Service != nil {
				name := path.Backend.Service.Name
				ns := r.getBackendServiceNamespace(ingress, name)
				port := path.Backend.Service.Port.Number
				security := int32(0)
				if r.checkTlsHost(rule.Host, ingress.Spec.TLS) {
					security = 1
				}

				loxisvc := r.createLoxiLoadBalancerService(ingress.Namespace, ingress.Name, r.LoxiClient.Host, security, rule.Host)
				loxiep, err := r.createLoxiLoadBalancerEndpoints(ctx, ns, name, port)
				if err != nil {
					return models, err
				}

				model := loxiapi.LoadBalancerModel{
					Service:   loxisvc,
					Endpoints: loxiep,
				}
				models = append(models, model)
			}
		}
	}

	return models, nil
}

func (r *LoxilbIngressReconciler) updateIngressStatus(ctx context.Context, ingress *netv1.Ingress) error {
	lbSvcKey := types.NamespacedName{}
	if gwProvider, isok := ingress.Annotations["gateway-api-controller"]; isok {
		if gwProvider == "loxilb.io/loxilb" {
			lbSvcKey.Namespace = ingress.Annotations["parent-gateway-namespace"]
			lbSvcKey.Name = fmt.Sprintf("%s-ingress-service", ingress.Annotations["parent-gateway"])
		}
	} else {
		if lbNs, isok := ingress.Annotations["loadbalancer-service-namespace"]; isok {
			lbSvcKey.Namespace = lbNs
		} else {
			lbSvcKey.Namespace = "default"
		}

		if lbName, isok := ingress.Annotations["loadbalancer-service"]; isok {
			lbSvcKey.Name = lbName
		} else {
			return nil
		}
	}

	svc := &corev1.Service{}
	if err := r.Client.Get(ctx, lbSvcKey, svc); err != nil {
		return err
	}

	for _, ing := range svc.Status.LoadBalancer.Ingress {
		if r.checkIngressLoadBalancerIngressExist(ingress, ing) {
			continue
		}

		newIngressLoadBalancerIngress := netv1.IngressLoadBalancerIngress{
			IP:       ing.IP,
			Hostname: ing.Hostname,
		}
		for _, port := range ing.Ports {
			newIngressPortStatus := netv1.IngressPortStatus{
				Port:     port.Port,
				Protocol: port.Protocol,
				Error:    port.Error,
			}
			newIngressLoadBalancerIngress.Ports = append(newIngressLoadBalancerIngress.Ports, newIngressPortStatus)
		}

		ingress.Status.LoadBalancer.Ingress = append(ingress.Status.LoadBalancer.Ingress, newIngressLoadBalancerIngress)
	}

	return r.Client.Status().Update(ctx, ingress)
}

func (r *LoxilbIngressReconciler) checkIngressLoadBalancerIngressExist(ingress *netv1.Ingress, serviceIngress corev1.LoadBalancerIngress) bool {
	for _, i := range ingress.Status.LoadBalancer.Ingress {
		if i.IP != "" {
			if i.IP == serviceIngress.IP {
				return true
			}
		}
		if i.Hostname != "" {
			if i.Hostname == serviceIngress.Hostname {
				return true
			}
		}
	}

	return false
}

func (r *LoxilbIngressReconciler) SetupWithManager(mgr ctrl.Manager) error {
	checkIngClassNameFunc := func(ing *netv1.Ingress) bool {
		if ing.Spec.IngressClassName != nil {
			if *ing.Spec.IngressClassName == loxilbIngressClassName {
				return true
			}
		}
		return false
	}

	return ctrl.NewControllerManagedBy(mgr).
		For(&netv1.Ingress{}).
		WithEventFilter(predicate.Funcs{
			UpdateFunc: func(e event.UpdateEvent) bool {
				return false
			},
			DeleteFunc: func(e event.DeleteEvent) bool {
				ing, ok := e.Object.(*netv1.Ingress)
				if ok {
					return checkIngClassNameFunc(ing)
				}
				return false
			},
			CreateFunc: func(e event.CreateEvent) bool {
				ing, ok := e.Object.(*netv1.Ingress)
				if ok {
					return checkIngClassNameFunc(ing)
				}
				return false
			},
			GenericFunc: func(e event.GenericEvent) bool {
				ing, ok := e.Object.(*netv1.Ingress)
				if ok {
					return checkIngClassNameFunc(ing)
				}
				return false
			},
		}).
		Complete(r)
}<|MERGE_RESOLUTION|>--- conflicted
+++ resolved
@@ -67,11 +67,7 @@
 	// when ingress is added, install rule to loxilb-ingress
 	models, err := r.createLoxiModelList(ctx, ingress)
 	if err != nil {
-<<<<<<< HEAD
 		logger.Error(err, "Failed to set ingress. failed to create loxilb loadbalancer model", "[]loxiapi.LoadBalancerModel", models)
-=======
-		logger.Info("failed to create loxilb loadbalancer model", "error", err)
->>>>>>> cd97726b
 		return ctrl.Result{}, err
 	}
 
